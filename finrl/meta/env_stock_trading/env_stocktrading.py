from __future__ import annotations

from typing import List
import gymnasium as gym
import matplotlib
import matplotlib.pyplot as plt
import numpy as np
import pandas as pd
from gymnasium import spaces
from gymnasium.utils import seeding
from stable_baselines3.common.vec_env import DummyVecEnv

matplotlib.use("Agg")

class StockTradingEnv(gym.Env):
    """A stock trading environment that uses technical indicator confluence"""
    
    metadata = {"render.modes": ["human"]}

    def __init__(
        self,
        df: pd.DataFrame,
        stock_dim: int,
        hmax: int,
        initial_amount: int,
        num_stock_shares: list[int],
        buy_cost_pct: list[float],
        sell_cost_pct: list[float],
        reward_scaling: float,
        state_space: int,
        action_space: int,
        tech_indicator_list: list[str],
        turbulence_threshold=None,
        risk_indicator_col="turbulence",
        make_plots: bool = False,
        print_verbosity=10,
        day=0,
        initial=True,
        previous_state=[],
        model_name="",
        mode="",
        iteration="",
    ):
        self.day = day
        self.df = df
        self.stock_dim = stock_dim
        self.hmax = hmax
        self.initial_amount = initial_amount
        self.num_stock_shares = num_stock_shares
        self.buy_cost_pct = buy_cost_pct
        self.sell_cost_pct = sell_cost_pct
        self.reward_scaling = reward_scaling
        self.state_space = state_space
        self.action_space = action_space
        self.tech_indicator_list = tech_indicator_list
        self.action_space = spaces.Box(low=-1, high=1, shape=(self.action_space,))
        self.observation_space = spaces.Box(low=-np.inf, high=np.inf, shape=(self.state_space,))
        
        # Technical Analysis Parameters
        self.indicator_weights = {
            'trend': 0.35,
            'momentum': 0.25,
            'mean_reversion': 0.25,
            'volatility': 0.15,
        }
        self.min_confluence_score = 0.6
        self.rsi_oversold = 30
        self.rsi_overbought = 70
        self.cci_threshold = 100
        
        # Trading State
        self.data = self.df.loc[self.day, :]
        self.terminal = False
        self.make_plots = make_plots
        self.print_verbosity = print_verbosity
        self.turbulence_threshold = turbulence_threshold
        self.risk_indicator_col = risk_indicator_col
        self.initial = initial
        self.previous_state = previous_state
        self.model_name = model_name
        self.mode = mode
        self.iteration = iteration
        self.state = self._initiate_state()

        # Performance Tracking
        self.reward = 0
        self.turbulence = 0
        self.cost = 0
        self.trades = 0
        self.episode = 0
        self.asset_memory = [self.initial_amount + np.sum(
            np.array(self.num_stock_shares) * np.array(self.state[1:1+self.stock_dim])
        )]
        self.rewards_memory = []
        self.actions_memory = []
        self.state_memory = []
        self.date_memory = [self._get_date()]

        self._seed()

    def _evaluate_trend_signals(self, index, price):
        """Evaluate trend-based indicators"""
        score = 0
        total_signals = 4
        
        sma_30 = self.data['close_30_sma'].values[index] if len(self.data.shape) > 1 else self.data['close_30_sma']
        sma_60 = self.data['close_60_sma'].values[index] if len(self.data.shape) > 1 else self.data['close_60_sma']
        ema_50 = self.data['close_50_ema'].values[index] if len(self.data.shape) > 1 else self.data['close_50_ema']
        ema_200 = self.data['close_200_ema'].values[index] if len(self.data.shape) > 1 else self.data['close_200_ema']
        
        if price > sma_30: score += 1
        if price > sma_60: score += 1
        if ema_50 > ema_200: score += 1
        if sma_30 > sma_60: score += 1
        
        return score / total_signals

    def _evaluate_momentum_signals(self, index):
        """Evaluate momentum indicators"""
        score = 0
        total_signals = 3
        
        macd = self.data['macd'].values[index] if len(self.data.shape) > 1 else self.data['macd']
        dx = self.data['dx_30'].values[index] if len(self.data.shape) > 1 else self.data['dx_30']
        ema_9 = self.data['close_9_ema'].values[index] if len(self.data.shape) > 1 else self.data['close_9_ema']
        ema_12 = self.data['close_12_ema'].values[index] if len(self.data.shape) > 1 else self.data['close_12_ema']
        
        if macd > 0: score += 1
        if dx > 25: score += 1
        if ema_9 > ema_12: score += 1
        
        return score / total_signals

    def _evaluate_mean_reversion_signals(self, index, price, direction='buy'):
        """Evaluate mean reversion indicators"""
        score = 0
        total_signals = 3
        
        rsi = self.data['rsi_30'].values[index] if len(self.data.shape) > 1 else self.data['rsi_30']
        cci = self.data['cci_30'].values[index] if len(self.data.shape) > 1 else self.data['cci_30']
        sma_30 = self.data['close_30_sma'].values[index] if len(self.data.shape) > 1 else self.data['close_30_sma']
        
        if direction == 'buy':
            if rsi < self.rsi_oversold: score += 1
            if cci < -self.cci_threshold: score += 1
            if price < sma_30: score += 1
        else:
            if rsi > self.rsi_overbought: score += 1
            if cci > self.cci_threshold: score += 1
            if price > sma_30: score += 1
            
        return score / total_signals

    def _evaluate_volatility_signals(self, index, price, direction='buy'):
        """Evaluate volatility-based indicators"""
        score = 0
        total_signals = 2
        
        boll_ub = self.data['boll_ub'].values[index] if len(self.data.shape) > 1 else self.data['boll_ub']
        boll_lb = self.data['boll_lb'].values[index] if len(self.data.shape) > 1 else self.data['boll_lb']
        volatility = (boll_ub - boll_lb) / price
        
        if direction == 'buy':
            if price < boll_lb: score += 1
            if volatility < 0.02: score += 1
        else:
            if price > boll_ub: score += 1
            if volatility > 0.03: score += 1
            
        return score / total_signals

    def _get_trading_signals(self, index):
        """Calculate composite trading signals using weighted indicator scores"""
        current_price = self.state[index + 1]
        
        trend_score = self._evaluate_trend_signals(index, current_price)
        momentum_score = self._evaluate_momentum_signals(index)
        mean_rev_buy_score = self._evaluate_mean_reversion_signals(index, current_price, 'buy')
        mean_rev_sell_score = self._evaluate_mean_reversion_signals(index, current_price, 'sell')
        vol_buy_score = self._evaluate_volatility_signals(index, current_price, 'buy')
        vol_sell_score = self._evaluate_volatility_signals(index, current_price, 'sell')
        
        buy_score = (
            trend_score * self.indicator_weights['trend'] +
            momentum_score * self.indicator_weights['momentum'] +
            mean_rev_buy_score * self.indicator_weights['mean_reversion'] +
            vol_buy_score * self.indicator_weights['volatility']
        )
        
        sell_score = (
            (1 - trend_score) * self.indicator_weights['trend'] +
            (1 - momentum_score) * self.indicator_weights['momentum'] +
            mean_rev_sell_score * self.indicator_weights['mean_reversion'] +
            vol_sell_score * self.indicator_weights['volatility']
        )
        
        return {
            'buy': buy_score > self.min_confluence_score,
            'sell': sell_score > self.min_confluence_score,
            'buy_score': buy_score,
            'sell_score': sell_score,
            'strong_buy': buy_score > 0.8,
            'strong_sell': sell_score > 0.8
        }

    def _adjust_trade_size(self, index, action, signals):
        """Adjust trade size based on signal confidence"""
        if action > 0:
            confidence_multiplier = min(1.5, max(0.5, signals['buy_score']))
            return action * confidence_multiplier
        elif action < 0:
            confidence_multiplier = min(1.5, max(0.5, signals['sell_score']))
            return action * confidence_multiplier
        return action

    def _buy_stock(self, index, action):
        """Execute buy orders with technical analysis confirmation"""
        signals = self._get_trading_signals(index)
        adjusted_action = self._adjust_trade_size(index, action, signals)
        
        def _do_buy():
            if self.state[index + 2 * self.stock_dim + 1] != True:
                available_amount = self.state[0] // (self.state[index + 1] * (1 + self.buy_cost_pct[index]))
                
                if signals['buy'] or signals['strong_buy'] or adjusted_action > self.hmax * 0.8:
                    buy_num_shares = min(available_amount, adjusted_action)
                    buy_amount = self.state[index + 1] * buy_num_shares * (1 + self.buy_cost_pct[index])
                    self.state[0] -= buy_amount
                    self.state[index + self.stock_dim + 1] += buy_num_shares
                    self.cost += self.state[index + 1] * buy_num_shares * self.buy_cost_pct[index]
                    self.trades += 1
                    return buy_num_shares
            return 0

        if self.turbulence_threshold is None:
            return _do_buy()
        elif self.turbulence < self.turbulence_threshold:
            return _do_buy()
        return 0

    def _sell_stock(self, index, action):
        """Execute sell orders with technical analysis confirmation"""
        signals = self._get_trading_signals(index)
        adjusted_action = self._adjust_trade_size(index, action, signals)
        
        def _do_sell_normal():
            if self.state[index + 2 * self.stock_dim + 1] != True:
                if self.state[index + self.stock_dim + 1] > 0:
                    if signals['sell'] or signals['strong_sell'] or abs(adjusted_action) > self.hmax * 0.8:
                        sell_num_shares = min(abs(adjusted_action), self.state[index + self.stock_dim + 1])
                        sell_amount = self.state[index + 1] * sell_num_shares * (1 - self.sell_cost_pct[index])
                        self.state[0] += sell_amount
                        self.state[index + self.stock_dim + 1] -= sell_num_shares
                        self.cost += self.state[index + 1] * sell_num_shares * self.sell_cost_pct[index]
                        self.trades += 1
                        return sell_num_shares
            return 0

        if self.turbulence_threshold is None:
            return _do_sell_normal()
        elif self.turbulence >= self.turbulence_threshold:
            if self.state[index + self.stock_dim + 1] > 0:
                sell_num_shares = self.state[index + self.stock_dim + 1]
                sell_amount = self.state[index + 1] * sell_num_shares * (1 - self.sell_cost_pct[index])
                self.state[0] += sell_amount
                self.state[index + self.stock_dim + 1] = 0
                self.cost += self.state[index + 1] * sell_num_shares * self.sell_cost_pct[index]
                self.trades += 1
                return sell_num_shares
            return 0
        else:
            return _do_sell_normal()

    def step(self, actions):
        self.terminal = self.day >= len(self.df.index.unique()) - 1

        if self.terminal:
            if self.make_plots:
                self._make_plot()

            end_total_asset = self.state[0] + sum(
                np.array(self.state[1:(self.stock_dim + 1)]) *
                np.array(self.state[(self.stock_dim + 1):(self.stock_dim * 2 + 1)])
            )
            df_total_value = pd.DataFrame(self.asset_memory)
            df_total_value.columns = ["account_value"]
            df_total_value["date"] = self.date_memory
            df_total_value["daily_return"] = df_total_value["account_value"].pct_change(1)
            
            if df_total_value["daily_return"].std() != 0:
                sharpe = (252**0.5) * df_total_value["daily_return"].mean() / df_total_value["daily_return"].std()
            
            df_rewards = pd.DataFrame(self.rewards_memory)
            df_rewards.columns = ["account_rewards"]
            df_rewards["date"] = self.date_memory[:-1]
            
            if self.episode % self.print_verbosity == 0:
                print(f"day: {self.day}, episode: {self.episode}")
                print(f"begin_total_asset: {self.asset_memory[0]:0.2f}")
                print(f"end_total_asset: {end_total_asset:0.2f}")
                print(f"total_reward: {end_total_asset - self.asset_memory[0]:0.2f}")
                print(f"total_cost: {self.cost:0.2f}")
                print(f"total_trades: {self.trades}")
                print(f"Sharpe: {sharpe:0.2f}")
                print("=================================")

            return self.state, self.reward, self.terminal, {}

        else:
            actions = actions * self.hmax  # scale up actions
            self.actions_memory.append(actions)
            
            # Calculate beginning total asset
            begin_total_asset = self.state[0] + sum(
                np.array(self.state[1:(self.stock_dim + 1)]) *
                np.array(self.state[(self.stock_dim + 1):(self.stock_dim * 2 + 1)])
            )

            # Update price and turbulence
            self.day += 1
            self.data = self.df.loc[self.day, :]
            self.turbulence = self.data[self.risk_indicator_col] if self.risk_indicator_col in self.data.index else 0
            self.state = self._update_state()

            # Execute trades
            for index, action in enumerate(actions):
                if action > 0:  # buy
                    bought_shares = self._buy_stock(index, action)
                else:  # sell
                    sold_shares = self._sell_stock(index, action)

            # Calculate end total asset
            end_total_asset = self.state[0] + sum(
                np.array(self.state[1:(self.stock_dim + 1)]) *
                np.array(self.state[(self.stock_dim + 1):(self.stock_dim * 2 + 1)])
            )

            # Calculate reward
            self.reward = end_total_asset - begin_total_asset
            self.reward = self.reward * self.reward_scaling
            self.rewards_memory.append(self.reward)
            
            # Update memory
            self.asset_memory.append(end_total_asset)
            self.date_memory.append(self._get_date())
            self.state_memory.append(self.state)

            return self.state, self.reward, self.terminal, {}

    def reset(self):
        self.day = 0
        self.data = self.df.loc[self.day, :]
        self.state = self._initiate_state()
        
        # Reset performance tracking
        self.cost = 0
        self.trades = 0
        self.terminal = False
        self.rewards_memory = []
        self.actions_memory = []
        self.state_memory = []
        self.date_memory = [self._get_date()]
        self.asset_memory = [self.initial_amount + np.sum(
            np.array(self.num_stock_shares) * np.array(self.state[1:1+self.stock_dim])
        )]
        self.episode += 1

        return self.state

    def render(self, mode='human'):
        return self.state

    def _initiate_state(self):
        if len(self.df.shape) > 1:
            # Get prices and technical indicators
            prices = self.df.loc[self.day, [f"close{i+1}" for i in range(self.stock_dim)]].values
            tech_indicators = self.df.loc[self.day, self.tech_indicator_list].values
            
            # Initialize holdings if first episode
            if self.initial:
                holdings = np.array(self.num_stock_shares)
            else:
                holdings = self.state[(self.stock_dim + 1):(self.stock_dim * 2 + 1)]

        else:
            prices = self.df[[f"close{i+1}" for i in range(self.stock_dim)]].values
            tech_indicators = self.df[self.tech_indicator_list].values
            if self.initial:
                holdings = np.array(self.num_stock_shares)
            else:
                holdings = self.state[(self.stock_dim + 1):(self.stock_dim * 2 + 1)]

        state = np.hstack([
            [self.state[0]] if self.initial else [self.previous_state[0]],  # cash
            prices,  # prices
            holdings,  # holdings
            [False] * self.stock_dim  # flags for sell cooldown
        ])
        state = np.concatenate((state, tech_indicators))
        return state

    def _update_state(self):
        if len(self.df.shape) > 1:
            prices = self.df.loc[self.day, [f"close{i+1}" for i in range(self.stock_dim)]].values
            tech_indicators = self.df.loc[self.day, self.tech_indicator_list].values
        else:
            prices = self.df[[f"close{i+1}" for i in range(self.stock_dim)]].values
            tech_indicators = self.df[self.tech_indicator_list].values

        state = np.hstack([
            [self.state[0]],  # cash
            prices,  # prices
            self.state[(self.stock_dim + 1):(self.stock_dim * 2 + 1)],  # holdings
            self.state[(self.stock_dim * 2 + 1):(self.stock_dim * 3 + 1)]  # flags
        ])
        state = np.concatenate((state, tech_indicators))
        return state

    def _get_date(self):
        if len(self.df.shape) > 1:
            return self.df.index[self.day]
        else:
            return self.df.index

    def _seed(self, seed=None):
        self.np_random, seed = seeding.np_random(seed)
        return [seed]

    def _make_plot(self):
        plt.plot(self.asset_memory, 'r')
        plt.savefig(f'results/account_value_trade_{self.episode}.png')
<<<<<<< HEAD
        plt.close()
=======
        plt.close()   
>>>>>>> 0b44a9fc
<|MERGE_RESOLUTION|>--- conflicted
+++ resolved
@@ -422,15 +422,11 @@
         else:
             return self.df.index
 
-    def _seed(self, seed=None):
+   def _seed(self, seed=None):
         self.np_random, seed = seeding.np_random(seed)
         return [seed]
 
     def _make_plot(self):
         plt.plot(self.asset_memory, 'r')
         plt.savefig(f'results/account_value_trade_{self.episode}.png')
-<<<<<<< HEAD
-        plt.close()
-=======
-        plt.close()   
->>>>>>> 0b44a9fc
+        plt.close()   